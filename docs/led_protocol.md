--- conflicted
+++ resolved
@@ -5,11 +5,7 @@
 Deltas respecto al DP: -30, -15, -2, +2 [V] 
 > -30 y -15 es solo para comparar contra muestra sin ALD
 
-<<<<<<< HEAD
 ### Importante: Para los chips Miguel 8 y 9. Antes y despúes de medir con Luz se debe medir todo el chip.
-=======
-### Importante: Para los chips Miguel 8 y 9. Antes y depués de medir con Luz se debe medir todo el chip.
->>>>>>> 896d4316
 
 0. Tener LEDs calibrados para obtener voltajes para una potencia dada.
 1. IVg apagado.
@@ -29,22 +25,3 @@
 + Se recomienda no prender el LED hasta después del primer IVg apagado, ajustando el foco y posición con 0.1 [V] en la tenma_laser sólo antes del paso 2. Sacar una foto de esto para calcular la potencia efectiva. 
 
 
-<<<<<<< HEAD
-LED Calibrations for Tom Setup
-
-| $\lambda$ (nM) | Voltage at $10\mu W$ (V) | Voltage at $15\mu W$ (V) | Voltage at $20\mu W$ (V) |
-|:--------------:|:------------------------:|:------------------------:|:------------------------:|
-|       625      |           2.66           |           3.90           |           n.a.           |
-|       565      |           1.65           |           2.51           |           3.41           |
-|       505      |           1.74           |           2.60           |           3.51           |
-|       455      |           1.34           |           1.96           |           2.60           |
-=======
-LED Calibration for Max Setup
-
-| $\lambda$ (nm) | Voltage at $10\mu W$ (V) | Voltage at $15\mu W$ (V) | Voltage at $20\mu W$ (V) |
-|:--------------:|:------------------------:|:------------------------:|:------------------------:|
-|       625      |           2.67           |           ----           |           n.a.           |
-|       565      |           1.61           |           ----           |           ----           |
-|       505      |           1.75           |           ----           |           ----           |
-|       455      |           1.36           |           ----           |           ----           |
->>>>>>> 896d4316
